# Mach D Trading
## Team member
- Aaron Barker
- Gerald Lee
- Jerry Chin

### Libraries Installation
```bash
pip install -r requirements.txt
```

#### To install TA-Lib

Windows x64

1. Download pip wheel (`TA_Lib-0.4.29-cp312-cp312-win_amd64.whl`) on https://github.com/cgohlke/talib-build/releases
2. Run
   ```bash
    pip install TA_Lib-0.4.29-cp312-cp312-win_amd64.whl
   ```

#### For other OS Systems

- Follow instructions on the TA-Lib's [README](https://github.com/TA-Lib/ta-lib-python/blob/master/README.md)

<hr />


### running on streamlit
`python -m streamlit run Krakenbot\StreamLit_Livetrading.py`

### CSV for downloaded binance header
`open_time,open,high,low,close,volume,close_time,quote_volume,count,taker_buy_volume,taker_buy_quote_volume,ignore` - Binance default
`open_time,Open,High,Low,Close,Volume,Close_time,Quote_volume,Count,Taker_buy_volume,Taker_buy_quote_volume,Ignore` - Mach D usable

## ENV Variables
```bash
DJANGO_SECRET_KEY="ANY_SECRET_STRING"
API_URL="https://mach-d-trading-xr6ou3pjdq-nw.a.run.app" # The api url, for Google scheduler authentication
GCLOUD_EMAIL="firebase-adminsdk...@...gserviceaccount.com" # Your Google scheduler's service account email
PYTHON_ENV="development" # development | production
ADDRESS="127.0.0.1" # Use 0.0.0.0 in docker / cloud
PORT="8080"
CORS="https://mach-d-rlqsy3.flutterflow.app/" # Split by ';'

# These are from firebase credentials.json, download it from the firebase project and copy down
FIREBASE_PROJECT_ID="project_id"
FIREBASE_PRIVATE_KEY_ID="private_key_id"
FIREBASE_PRIVATE_KEY="private_key"
FIREBASE_CLIENT_EMAIL="client_email"
FIREBASE_CLIENT_ID="client_id"
FIREBASE_CLIENT_X509_CERT_URL="client_x509_cert_url"

GNEWS_API_KEY="GNEWS_API_KEY"
GNEWS_MAX_FETCH="10" # Free account only get max 10
GNEWS_FETCH_KEYWORD="bitcoin:BTC,ethereum:ETH,dogecoin:DOGE,cordano:ADA,solana:SOL,ripple coin:XRP"
FETCH_NEWS_IN_DAY="13" # When is the earliest news to fetch (E.g. 13 days before)
NEWS_EXPIRED_IN_DAY="14" # When will old news be deleted

DEMO_ACCOUNT_AMOUNT="10000"
MAX_TOKEN_HISTORY_IN_DAYS="7"
TOKEN_HISTORY_INTERVAL_IN_MINUTES="120"
FIAT="GBP"
TIMEFRAME_MAP="short->1h;medium->4h;long->1d"
BACKTEST_TIMEFRAME="60->1h;240->4h;1440->1d" # Do not use 1min for whole year data, server can't handle
BOT_NAME="KrakenBot"
```

## Django-REST Server
### Setup Server
`python manage.py migrate`

### Starting Server
`python manage.py runserver` or use vscode's `run and debug` `Django Server` script

## Starting with Docker
```bash
docker compose up # CTRL + C to stop
docker compose start # If already built
docker compose logs -f # Show logs, CTRL + C to stop
docker compose stop
docker compose down --rmi local # Remove container to rebuild with changes

# or

docker build -t KrakenBot . # Note the trailing "."
docker run -p 8000:8000 --name KrakenBot KrakenBot # Change port number [8000:8000] if needed
docker stop KrakenBot
docker rm KrakenBot # Remove container
docker rmi KrakenBot # Remove image
```

## <span style="color: #FF0000">**IMPORTANT FOR DEVELOPERS**</span>
### **Inaccurate Calculations**
- Use `utils.py > acc_calc(num1, op, num2, decimal_point)` for any calculations, especially money/token related
  - `num1` and `num2` can be in any form, including `float`, `int`, `str`, `Decimal`
  - `op` can be `+`, `-`, `*`, `/`, `%`
  - `decimal_point` defaulted to 18, which is standard decimal points for cryptocurrencies
- <span style="color: #FF0000">**DO NOT**</span> perform your own calculation, as python has serious floating-point issue, especially on cryptocurrencies with many decimal points
  - Unless you perform necessary steps to prevent that


<hr />

## REST API Endpoints

### Market

Fetch market prices: `http://127.0.0.1:8000/api/market [GET]`

<details>
<summary>
Endpoint details
</summary>

```
URL: http://127.0.0.1:8000/api/market
Query: convert_from, convert_to, exclude, force_convert, include_inactive
Response:
[
  {
    "token": string,
    "price": number
  },
  ...
]
```

#### Example 1
```
Request: http://127.0.0.1:8000/api/market?convert_from=eth&convert_to=btc
Response:
[
  {
    "token": "BTC",
    "price": 0.055080,
    "last_close": 0.055080
  }
]
```

#### Example 2
```
Request: http://127.0.0.1:8000/api/market?convert_from=gbp&force_convert=force&include_inactive=include
Response:
[
  {
    "token": "BTC",
    "price": ...,
    "last_close": ...
  },
  {
    "token": "1INCH",
    "price": ...,
    "last_close": ...
  }
]
```
</details>

<hr/>

### Backtest

Trigger backtest and save in firebase database: `http://127.0.0.1:8000/api/backtest [POST]`

<details>
<summary>
Endpoint details
</summary>

```
URL: http://127.0.0.1:8000/api/backtest
Authorization: Bearer {Google_OIDC_Token}
Response:
None (Status: 200)
```

#### Example
```
Request: http://127.0.0.1:8000/api/backtest
Authorization: Bearer ANY_VALID_TOKEN
Response:
None (Status: 200)
```
</details>

<hr/>

### Update Last Close

Fetch token's OHLC, all metrics and update user's wallet value in firebase: `http://127.0.0.1:8000/api/update-history-prices [POST]`

<details>
<summary>
Endpoint details
</summary>

```
URL: http://127.0.0.1:8000/api/update-history-prices
Authorization: Bearer {Google_OIDC_Token}
Response:
None (Status: 200)
```

#### Example
```
Request: http://127.0.0.1:8000/api/update-history-prices
Authorization: Bearer ANY_VALID_TOKEN
Response:
None (Status: 200)
```
</details>

<hr/>

### Auto Livetrade

Check and perform livetrade based on backtest result: `http://127.0.0.1:8000/api/auto-livetrade [POST]`

<details>
<summary>
Endpoint details
</summary>

```
URL: http://127.0.0.1:8000/api/auto-livetrade
Authorization: Bearer {Google_OIDC_Token}
Body:
{
  "timeframe": '1min' | '5min' | '15min' | '30min' | '1h' | '4h' | '1d'
}
Response:
None (Status: 200)
```

#### Example
```
Request: http://127.0.0.1:8000/api/auto-livetrade
Authorization: Bearer ANY_VALID_TOKEN
Body:
{
  "timeframe": "1h"
}
Response:
None (Status: 200)
```
</details>

<hr/>

### News

Fetch GNews and save in firebase database: `http://127.0.0.1:8000/api/news [POST]`

<details>
<summary>
Endpoint details
</summary>

```
URL: http://127.0.0.1:8000/api/news
Authorization: Bearer {Google_OIDC_Token}
Response:
None (Status: 200)
```

#### Example
```
Request: http://127.0.0.1:8000/api/news
Authorization: Bearer ANY_VALID_TOKEN
Response:
None (Status: 200)
```
</details>

<hr/>

### Trade

Trade tokens: `http://127.0.0.1:8000/api/trade [POST]`

<details>
<summary>
Endpoint details
</summary>

```
URL: http://127.0.0.1:8000/api/trade
Authorization: Bearer {JWT_Token}
Body:
{
  "uid": string,
  "from_token": string,
  "from_amount": number,
  "to_token": number
}
Response:
{
  "from_token": string,
  "to_token": string,
  "from_amount": number,
  "to_amount": number,
  "time": datetime,
  "id": string,
  "operated_by": "User"
}
```

#### Example
```
Request: http://127.0.0.1:8000/api/trade
Authorization: Bearer ANY_VALID_TOKEN
Body:
{
  "uid": "Gmcjdq33QxPSggpJx7CsTK42cQR2",
  "from_token": "GBP",
  "from_amount": 10,
  "to_token": "ADA"
}
Response:
{
  "from_token": "GBP",
  "to_token": "ADA",
  "from_amount": 10,
  "to_amount": 32.234148857299424,
  "time": "2024-06-25T21:32:10.348844Z",
  "id": "4SbS6hjUdkWfh0jhvpR0",
  "operated_by": "User"
}
```
</details>

<hr/>

### Initialise Demo Account

Initialise Demo Account: `http://127.0.0.1:8000/api/trade [POST]`

<details>
<summary>
Endpoint details
</summary>

```
URL: http://127.0.0.1:8000/api/trade
Authorization: Bearer {JWT_Token}
Body:
{
  "uid": string,
  "demo_init": "demo_init"
}
Response:
None
```
</details>

<hr/>

### Start Live Trade

Start Live Trade: `http://127.0.0.1:8000/api/trade [POST]`

<details>
<summary>
Endpoint details
</summary>

```
URL: http://127.0.0.1:8000/api/trade
Authorization: Bearer {JWT_Token}
Body:
{
  "uid": string,
  "from_token": string,
  "from_amount": number,
  "to_token": number,
  "livetrade": "RESERVE",
  "strategy": string,
  "timeframe": string
}
Response:
{
  "id": string,
  "strategy": string,
  "timeframe": string,
  "fiat": string,
  "token_id": string,
  "amount": number
}
```

#### Example
```
Request: http://127.0.0.1:8000/api/trade
Authorization: Bearer ANY_VALID_TOKEN
Body:
{
  "uid": "Gmcjdq33QxPSggpJx7CsTK42cQR2",
  "from_token": "GBP",
  "from_amount": 1000,
  "to_token": "DOGE",
  "livetrade": "reserve",
  "strategy": "RSI74",
  "timeframe": "1d"
}
Response:
{
  "id": "nlP3vMpnjDJLZHjO7U3t",
  "strategy": "RSI74",
  "timeframe": "1d",
  "fiat": "GBP",
  "token_id": "DOGE",
  "amount": 1000
}
```
</details>

<hr/>

### End Live Trade (Without Selling the tokens)

End Live Trade: `http://127.0.0.1:8000/api/trade [POST]`

<details>
<summary>
Endpoint details
</summary>

```
URL: http://127.0.0.1:8000/api/trade
Authorization: Bearer {JWT_Token}
Body:
{
  "uid": string,
  "livetrade": "UNRESERVE",
  "livetrade_id": string
}
Response:
None
```

#### Example
```
Request: http://127.0.0.1:8000/api/trade
Authorization: Bearer ANY_VALID_TOKEN
Body:
{
  "uid": "Gmcjdq33QxPSggpJx7CsTK42cQR2",
  "livetrade": "unreserve",
  "livetrade_id": "4uX4DPceT7opa9W0ky2l"
}
Response:
None
```
</details>

<hr/>

### End Live Trade (With selling the tokens)

Sell Live Trade: `http://127.0.0.1:8000/api/trade [POST]`

<details>
<summary>
Endpoint details
</summary>

```
URL: http://127.0.0.1:8000/api/trade
Authorization: Bearer {JWT_Token}
Body:
{
  "uid": string,
  "to_token": string,
  "livetrade": "SELL",
  "livetrade_id": string
}
Response:
{
  "id": string,
  "time": datetime,
  "from_token": string,
  "from_amount": number,
  "to_token": string,
  "to_amount": number,
  "operated_by": "User"
}
```

#### Example
```
Request: http://127.0.0.1:8000/api/trade
Authorization: Bearer ANY_VALID_TOKEN
Body:
{
  "uid": "Gmcjdq33QxPSggpJx7CsTK42cQR2",
  "to_token": "GBP",
  "livetrade": "sell",
  "livetrade_id": "4uX4DPceT7opa9W0ky2l"
}
Response:
{
  "id": "NRmOjVjuJXs5KRWaxbDV",
  "time": "2024-07-03T00:01:44.277624Z",
  "from_token": "DOGE",
  "from_amount": 1000
  "to_token": "GBP",
  "to_amount": 100.99,
  "operated_by": "User"
}
```
</details>

<hr/>

### Update Candles

Update Candles: `http://127.0.0.1:8000/api/update-candles [POST]`

<details>
<summary>
Endpoint details
</summary>

```
URL: http://127.0.0.1:8000/api/trade
Authorization: Bearer {Google_OIDC_Token}
Response:
None
```
</details>

<hr/>

### Recalibrate Bot

Recalibrate Bot Amount from Livetrades: `http://127.0.0.1:8000/api/recalibrate-bot [POST]`

Only works on `PYTHON_ENV="development"`

<details>
<summary>
Endpoint details
</summary>

```
URL: http://127.0.0.1:8000/api/recalibrate-bot
Response: None
```
</details>

<hr/>

## Google Cloud Deployment
### Environment Variables
```bash
# ...everything from the ENV variable above
ADDRESS="0.0.0.0" # Must be set
# PORT is set somewhere else on Google Cloud, not in environment variable
```

### How to Deploy

1. Install [Docker](https://www.docker.com/products/docker-desktop/) and [GCloud CLI](https://cloud.google.com/sdk/docs/install)
2. Start Docker
3. Initialise GCloud CLI and Login
    ```bash
    gcloud init
    ```
4. Authorise Docker for GCloud
   ```bash
   gcloud auth configure-docker
   ```
5. (Optional) If you've already built the docker before, you need to dispose the old docker image first
   ```bash
   docker compose down --rmi local
   docker rmi gcr.io/[PROJECT_NAME]/machd-krakenbot:v0
   ```
6. Build Docker Image
   ```bash
   docker compose up
   # Ctrl + C after it is done building
   # Last Line should be 'Watching for file changes with StatReloader'
   ```
7. Push docker image to Google Cloud
   ```bash
   docker tag machd-krakenbot gcr.io/[PROJECT_NAME]/machd-krakenbot:v0
   docker push gcr.io/[PROJECT_NAME]/machd-krakenbot:v0
   ```
8. Navigate to [Google Cloud Run](https://console.cloud.google.com/run) and click into the `[PROJECT_NAME]`
9.  Click `Edit & deploy new revision`
10. Under `Container(s) > Edit Container > Container image URL`, click `SELECT`
11. Select the latest image (Should be the first one) under `Artifact Registry > gcr.io/[project-name] > machd-krakenbot`
12. If there is any new environment variable, add/edit under `Edit Container > Variables & Secrets`
13. Click `Deploy` at the bottom


<hr/>

## Local Scripts
### Convert and Upload Binance OHLC CSV Data to Firebase
1. Go to [Binance Data Website](https://www.binance.com/en-GB/landing/data)
2. Click **Spot** under **K-Line**
3. Select **Pairs**, **Interval** and **Dates**
4. Click **Confirm** and **Download**
5. Move the Files into their own folder
   - (`/Krakenbot/LocalScripts/binance_data/[timeframe]/[token]/*.csv`)
6. In `binance_to_candle.py`, change `combine_only = True`
7. Change `first_timestamp`, and `latest_timestamp` if needed
8. Run the file
9. Rename csv files' USDT to USD, as we save USD in our database, or convert USDT them using the next section instruction instead
10. Double confirm all the files are correct before uploading them to firebase
11. In `upload_csv_candles.py`, change `timeframe_dir` to 1440 and `batch_save=True`, and run the file
12. Re-run the file with different timeframe (60, 240)
13. For timeframe `1`, you will need `batch_save=False` since the data is too large
    - This operation will take some time over long period OHLC data

#### If need to convert currency into GBP
1. Move a combined `BTCUSDT_1.csv` back into `/Krakenbot/LocalScripts/binance_data/`
2. Download an external `BTCGBP_1.csv` (E.g. from [Bitfinex](https://www.cryptodatadownload.com/data/bitfinex/), but Bitfinex have only 1-hour data)
    - Bitfinex data's csv first line is a link, remove that
3. Move `BTCGBP_1.csv` into `/Krakenbot/LocalScripts/binance_data/` besides `BTCUSDT_1.csv`
4. In `binance_to_candle.py`, change `combine_only = False`, and change other variables if needed (Such as filenames, column names...)
5. Run the file again

<hr/>

<<<<<<< HEAD
### Upload Analysis Data to Firebase
1. Open up `analysis.csv` in `Krakenbot\LocalScripts\`
2. Add all analysis data under the columns<br/>
   **DO NOT** change/reorder the columns without updating `upload_analysis.py`
   - `tokens`: Token ID ***(E.g. BTC)***
   - `risk`: Risk of that Token + Goal ***(High / Medium / Low)***
   - `goal_length`: Financial goal of that analysis ***(Long / Medium / Short)***
   - `summary`: Short analysis/summary of that token + risk + goal
   - `analysis`: Long/Full version of analysis
   - `technical_analysis`: Technical version of analysis
3. Run `upload_analysis.py`
   - You will need `ENV` file with database credentials ready
    ```bash
    python Krakenbot/LocalScripts/upload_analysis.py
    ```
=======
### Upload Discover's About Content
1. Create a `'.docx'` file in `/Krakenbot/LocalScripts/discover/`
   - Save the file with token_id as name, E.g. `BTC.docx`
2. Run `upload_discover_content.py`
>>>>>>> 7545cb2c
<|MERGE_RESOLUTION|>--- conflicted
+++ resolved
@@ -626,7 +626,13 @@
 
 <hr/>
 
-<<<<<<< HEAD
+### Upload Discover's About Content
+1. Create a `'.docx'` file in `/Krakenbot/LocalScripts/discover/`
+   - Save the file with token_id as name, E.g. `BTC.docx`
+2. Run `upload_discover_content.py`
+
+<hr/>
+
 ### Upload Analysis Data to Firebase
 1. Open up `analysis.csv` in `Krakenbot\LocalScripts\`
 2. Add all analysis data under the columns<br/>
@@ -641,10 +647,4 @@
    - You will need `ENV` file with database credentials ready
     ```bash
     python Krakenbot/LocalScripts/upload_analysis.py
-    ```
-=======
-### Upload Discover's About Content
-1. Create a `'.docx'` file in `/Krakenbot/LocalScripts/discover/`
-   - Save the file with token_id as name, E.g. `BTC.docx`
-2. Run `upload_discover_content.py`
->>>>>>> 7545cb2c
+    ```