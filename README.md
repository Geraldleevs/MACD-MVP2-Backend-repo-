--- conflicted
+++ resolved
@@ -46,15 +46,10 @@
 
 GNEWS_API_KEY="GNEWS_API_KEY"
 GNEWS_MAX_FETCH="10" # Free account only get max 10
-<<<<<<< HEAD
-GNEWS_FETCH_KEYWORD="bitcoin,ethereum,cryptocurrency,doge coin,binance coin,kraken" # Each call fetch only one keyword separated by ',' fetch in sequence
-NEWS_EXPIRED_IN_DAY="0" # When will old news be deleted
-
-DEMO_ACCOUNT_AMOUNT="10000"
-=======
 FETCH_NEWS_IN_DAY="13" # When is the earliest news to fetch (E.g. 13 days before)
 NEWS_EXPIRED_IN_DAY="14" # When will old news be deleted
->>>>>>> 560d282e
+
+DEMO_ACCOUNT_AMOUNT="10000"
 ```
 
 ## Django-REST Server
