# Mach D Trading
## Team member
- Aaron Barker
- Gerald Lee
- Jerry Chin

### Libraries Installation
```bash
pip install -r requirements.txt

# OR

pip install numpy
pip install pandas
pip install streamlit
pip install Django
pip install djangorestframework
<<<<<<< HEAD
pip install requests
pip install firebase
=======
pip install plotly
>>>>>>> 1228cee0
```

### running on streamlit
`python -m streamlit run Krakenbot\StreamLit_Livetrading.py`

### CSV for downloaded binance header
`open_time,open,high,low,close,volume,close_time,quote_volume,count,taker_buy_volume,taker_buy_quote_volume,ignore` - Binance default
`open_time,Open,High,Low,Close,Volume,Close_time,Quote_volume,Count,Taker_buy_volume,Taker_buy_quote_volume,Ignore` - Mach D usable

## ENV Variables
```bash
DJANGO_SECRET_KEY="ANY_SECRET_STRING"
API_URL="https://mach-d-trading-xr6ou3pjdq-nw.a.run.app" # The api url, for Google scheduler authentication
GCLOUD_EMAIL="firebase-adminsdk...@...gserviceaccount.com" # Your Google scheduler's service account email
PYTHON_ENV="development" # development | production
ADDRESS="127.0.0.1" # Use 0.0.0.0 in docker / cloud
PORT="8080"

# These are from firebase credentials.json, download it from the firebase project and copy down
FIREBASE_PROJECT_ID="project_id"
FIREBASE_PRIVATE_KEY_ID="private_key_id"
FIREBASE_PRIVATE_KEY="private_key"
FIREBASE_CLIENT_EMAIL="client_email"
FIREBASE_CLIENT_ID="client_id"
FIREBASE_CLIENT_X509_CERT_URL="client_x509_cert_url"
```

## Django-REST Server
### Setup Server
`python manage.py migrate`

### Starting Server
`python manage.py runserver` or use vscode's `run and debug` `Django Server` script

## Starting with Docker
```bash
docker compose up # CTRL + C to stop
docker compose start # If already built
docker compose logs -f # Show logs, CTRL + C to stop
docker compose stop
docker compose down --rmi local # Remove container to rebuild with changes

# or

docker build -t KrakenBot . # Note the trailing "."
docker run -p 8000:8000 --name KrakenBot KrakenBot # Change port number [8000:8000] if needed
docker stop KrakenBot
docker rm KrakenBot # Remove container
docker rmi KrakenBot # Remove image
```

## REST API Endpoints

### Market

Fetch market prices: `http://127.0.0.1:8000/api/market [GET]`

<details>
<summary>
Endpoint details
</summary>

```
URL: http://127.0.0.1:8000/api/market
Query: token_id
Response:
[
  {
    "token": string,
    "price": number
  },
  ...
]
```

#### Example
```
Request: http://127.0.0.1:8000/api/market?token_id=eth
Response:
[
  {
    "token": "ETH",
    "price": 2725.45
  }
]
```
</details>

<hr/>

### Backtest

Trigger backtest and save in firebase database: `http://127.0.0.1:8000/api/backtest [POST]`

<details>
<summary>
Endpoint details
</summary>

```
URL: http://127.0.0.1:8000/api/backtest
Authorization: Bearer {Google_OIDC_Token}
Response:
None (Status: 200)
```

#### Example
```
Request: http://127.0.0.1:8000/api/backtest
Authorization: Bearer ANY_VALID_TOKEN
Response:
None (Status: 200)
```
</details>

<hr/>

### Buy/Sell

Buy/Sell tokens: `http://127.0.0.1:8000/api/trade [POST]`

<details>
<summary>
Endpoint details
</summary>

```
URL: http://127.0.0.1:8000/api/trade
Authorization: Bearer {JWT_Token}
Body:
{
  uid: string,
  token_id: string,
  amount: number,
  value: number,
  trade_type: string
}
Response:
{
  id: string,
  token_id: string,
  amount: number
}
```

#### Example (Buy)
```
Request: http://127.0.0.1:8000/api/trade
Authorization: Bearer ANY_VALID_TOKEN
Body:
{
  uid: "Gmcjdq33QxPSggpJx7CsTK42cQR2",
  token_id: "BTC",
  amount: 10,
  value: 54432.12,
  trade_type: "buy"
}
Response:
{
  id: "BTC",
  token_id: "BTC",
  amount: 10
}
```

#### Example (Sell)
```
Request: http://127.0.0.1:8000/api/trade
Authorization: Bearer ANY_VALID_TOKEN
Body:
{
  uid: "Gmcjdq33QxPSggpJx7CsTK42cQR2",
  token_id: "BTC",
  amount: 10,
  value: 54432.12,
  trade_type: "sell"
}
Response:
{
  id: "BTC",
  token_id: "BTC",
  amount: 10
}
```
</details>

<hr/>

## Google Cloud Deployment
### Environment Variables
```bash
# ...everything from the ENV variable above
ADDRESS="0.0.0.0" # Must be set
# PORT is set somewhere else on Google Cloud, not in environment variable
```<|MERGE_RESOLUTION|>--- conflicted
+++ resolved
@@ -15,12 +15,9 @@
 pip install streamlit
 pip install Django
 pip install djangorestframework
-<<<<<<< HEAD
+pip install plotly
 pip install requests
 pip install firebase
-=======
-pip install plotly
->>>>>>> 1228cee0
 ```
 
 ### running on streamlit
