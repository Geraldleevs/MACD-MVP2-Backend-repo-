--- conflicted
+++ resolved
@@ -18,12 +18,9 @@
 pip install plotly
 pip install requests
 pip install firebase
-<<<<<<< HEAD
 pip install aiohttp
-=======
 pip install aiohttp asyncio
 
->>>>>>> 27fda760
 ```
 
 ### running on streamlit
