--- conflicted
+++ resolved
@@ -61,296 +61,7 @@
     return fiat_amount
 
 
-<<<<<<< HEAD
-# ... [Other utility functions like use_sma, use_ichimoku, etc.]
-def use_atr(df, period=14):
-    """Generate buy/sell signals based on ATR."""
-    df['ATR'] = atr(df['High'], df['Low'], df['Close'], period)
-    
-    # Define buy/sell conditions based on ATR (modify as needed)
-    # For this example, we'll use a simple breakout strategy
-    buy_condition = df['Close'] > df['Close'].shift() + df['ATR'].shift()
-    sell_condition = df['Close'] < df['Close'].shift() - df['ATR'].shift()
-    
-    df['buy_sell'] = 0
-    df.loc[buy_condition, 'buy_sell'] = 1
-    df.loc[sell_condition, 'buy_sell'] = -1
-    
-    return df
 
-def use_macd(df):
-    df['macd'], df['signal'], df['histogram'] = macd(df.Close)
-    df['prev_histogram'] = df['histogram'].shift(1)
-    trading_df = df.copy()
-    trading_df.loc['buy_sell'] = 0
-
-    buy_condition_1 = (trading_df['prev_histogram'] < 0) & (trading_df['histogram'] > 0) 
-    buy_condition_2 = (trading_df['macd'] < 0) & (trading_df['signal'] < 0)
-    
-    trading_df.loc[buy_condition_1 & buy_condition_2, 'buy_sell'] = 1
-
-    sell_signal_1 = (trading_df['prev_histogram'] > 0) & (trading_df['histogram'] < 0) 
-    sell_signal_2 = (trading_df['macd'] > 0) & (trading_df['signal'] > 0)
-
-    trading_df.loc[sell_signal_1 & sell_signal_2, 'buy_sell'] = -1
-
-    #Clean up df
-    df.drop(['macd', 'signal', 'histogram', 'prev_histogram'], axis = 1, inplace = True)
-
-    return trading_df
-
-def use_sma(df):
-    df['sma_50'] = sma(df.Close, 50)
-    df['sma_200'] = sma(df.Close, 200)
-    df['sma_diff'] = df['sma_50'] - df['sma_200']
-    df['prev_sma_diff'] = df['sma_diff'].shift(1)
-    trading_df = df.copy()
-    trading_df.loc['buy_sell'] = 0
-
-    buy_condition = (trading_df['sma_diff'] > 0) & (trading_df['prev_sma_diff'] < 0)
-    sell_condition = (trading_df['sma_diff'] < 0) & (trading_df['prev_sma_diff'] > 0)
-
-    trading_df.loc[buy_condition, 'buy_sell'] = 1
-    trading_df.loc[sell_condition, 'buy_sell'] = -1
-
-    # Clean up df
-    df.drop(['sma_50', 'sma_200', 'sma_diff', 'prev_sma_diff'], axis = 1, inplace = True)
-
-    return trading_df
-
-def use_rsi70_30(df, overbought_thresh = 70, oversold_thresh = 30):
-    df['rsi'] = rsi(df.Close)
-    df['prev_rsi'] = df['rsi'].shift(1)
-
-    trading_df = df.copy()
-    trading_df.loc['buy_sell'] = 0
-
-    buy_condition = (trading_df['rsi'] < oversold_thresh) & (trading_df['prev_rsi'] >= oversold_thresh)
-    sell_condition = (trading_df['rsi'] > overbought_thresh) & (trading_df['prev_rsi'] <= overbought_thresh)
-
-    trading_df.loc[buy_condition, 'buy_sell'] = 1
-    trading_df.loc[sell_condition, 'buy_sell'] = -1
-    # Clean up df
-    df.drop(['rsi', 'prev_rsi'], axis = 1, inplace = True)
-    return trading_df
-#ALTERNATIVE RSI FUNCTIONS
-def use_rsi65_25(df, overbought_thresh=65, oversold_thresh=25):
-    df['rsi'] = rsi(df.Close)
-    df['prev_rsi'] = df['rsi'].shift(1)
-
-    trading_df = df.copy()
-    trading_df.loc['buy_sell'] = 0
-
-    buy_condition = (trading_df['rsi'] < oversold_thresh) & (trading_df['prev_rsi'] >= oversold_thresh)
-    sell_condition = (trading_df['rsi'] > overbought_thresh) & (trading_df['prev_rsi'] <= overbought_thresh)
-
-    trading_df.loc[buy_condition, 'buy_sell'] = 1
-    trading_df.loc[sell_condition, 'buy_sell'] = -1
-    # Clean up df
-    df.drop(['rsi', 'prev_rsi'], axis = 1, inplace = True)
-    return trading_df
-def use_rsi66_26(df, overbought_thresh=66, oversold_thresh=26):
-    df['rsi'] = rsi(df.Close)
-    df['prev_rsi'] = df['rsi'].shift(1)
-
-    trading_df = df.copy()
-    trading_df.loc['buy_sell'] = 0
-
-    buy_condition = (trading_df['rsi'] < oversold_thresh) & (trading_df['prev_rsi'] >= oversold_thresh)
-    sell_condition = (trading_df['rsi'] > overbought_thresh) & (trading_df['prev_rsi'] <= overbought_thresh)
-
-    trading_df.loc[buy_condition, 'buy_sell'] = 1
-    trading_df.loc[sell_condition, 'buy_sell'] = -1
-    # Clean up df
-    df.drop(['rsi', 'prev_rsi'], axis = 1, inplace = True)
-    return trading_df
-def use_rsi67_27(df, overbought_thresh=67, oversold_thresh=27):
-    df['rsi'] = rsi(df.Close)
-    df['prev_rsi'] = df['rsi'].shift(1)
-
-    trading_df = df.copy()
-    trading_df.loc['buy_sell'] = 0
-
-    buy_condition = (trading_df['rsi'] < oversold_thresh) & (trading_df['prev_rsi'] >= oversold_thresh)
-    sell_condition = (trading_df['rsi'] > overbought_thresh) & (trading_df['prev_rsi'] <= overbought_thresh)
-
-    trading_df.loc[buy_condition, 'buy_sell'] = 1
-    trading_df.loc[sell_condition, 'buy_sell'] = -1
-    # Clean up df
-    df.drop(['rsi', 'prev_rsi'], axis = 1, inplace = True)
-    return trading_df
-def use_rsi68_28(df, overbought_thresh=68, oversold_thresh=28):
-    df['rsi'] = rsi(df.Close)
-    df['prev_rsi'] = df['rsi'].shift(1)
-
-    trading_df = df.copy()
-    trading_df.loc['buy_sell'] = 0
-
-    buy_condition = (trading_df['rsi'] < oversold_thresh) & (trading_df['prev_rsi'] >= oversold_thresh)
-    sell_condition = (trading_df['rsi'] > overbought_thresh) & (trading_df['prev_rsi'] <= overbought_thresh)
-
-    trading_df.loc[buy_condition, 'buy_sell'] = 1
-    trading_df.loc[sell_condition, 'buy_sell'] = -1
-    # Clean up df
-    df.drop(['rsi', 'prev_rsi'], axis = 1, inplace = True)
-    return trading_df
-def use_rsi69_29(df, overbought_thresh=69, oversold_thresh=29):
-    df['rsi'] = rsi(df.Close)
-    df['prev_rsi'] = df['rsi'].shift(1)
-
-    trading_df = df.copy()
-    trading_df.loc['buy_sell'] = 0
-
-    buy_condition = (trading_df['rsi'] < oversold_thresh) & (trading_df['prev_rsi'] >= oversold_thresh)
-    sell_condition = (trading_df['rsi'] > overbought_thresh) & (trading_df['prev_rsi'] <= overbought_thresh)
-
-    trading_df.loc[buy_condition, 'buy_sell'] = 1
-    trading_df.loc[sell_condition, 'buy_sell'] = -1
-    # Clean up df
-    df.drop(['rsi', 'prev_rsi'], axis = 1, inplace = True)
-    return trading_df
-def use_rsi70_30(df, overbought_thresh=70, oversold_thresh=30):
-    df['rsi'] = rsi(df.Close)
-    df['prev_rsi'] = df['rsi'].shift(1)
-
-    trading_df = df.copy()
-    trading_df.loc['buy_sell'] = 0
-
-    buy_condition = (trading_df['rsi'] < oversold_thresh) & (trading_df['prev_rsi'] >= oversold_thresh)
-    sell_condition = (trading_df['rsi'] > overbought_thresh) & (trading_df['prev_rsi'] <= overbought_thresh)
-
-    trading_df.loc[buy_condition, 'buy_sell'] = 1
-    trading_df.loc[sell_condition, 'buy_sell'] = -1
-    # Clean up df
-    df.drop(['rsi', 'prev_rsi'], axis = 1, inplace = True)
-    return trading_df
-def use_rsi71_31(df, overbought_thresh=71, oversold_thresh=31):
-    df['rsi'] = rsi(df.Close)
-    df['prev_rsi'] = df['rsi'].shift(1)
-
-    trading_df = df.copy()
-    trading_df.loc['buy_sell'] = 0
-
-    buy_condition = (trading_df['rsi'] < oversold_thresh) & (trading_df['prev_rsi'] >= oversold_thresh)
-    sell_condition = (trading_df['rsi'] > overbought_thresh) & (trading_df['prev_rsi'] <= overbought_thresh)
-
-    trading_df.loc[buy_condition, 'buy_sell'] = 1
-    trading_df.loc[sell_condition, 'buy_sell'] = -1
-    # Clean up df
-    df.drop(['rsi', 'prev_rsi'], axis = 1, inplace = True)
-    return trading_df
-def use_rsi72_32(df, overbought_thresh=72, oversold_thresh=32):
-    df['rsi'] = rsi(df.Close)
-    df['prev_rsi'] = df['rsi'].shift(1)
-
-    trading_df = df.copy()
-    trading_df.loc['buy_sell'] = 0
-
-    buy_condition = (trading_df['rsi'] < oversold_thresh) & (trading_df['prev_rsi'] >= oversold_thresh)
-    sell_condition = (trading_df['rsi'] > overbought_thresh) & (trading_df['prev_rsi'] <= overbought_thresh)
-
-    trading_df.loc[buy_condition, 'buy_sell'] = 1
-    trading_df.loc[sell_condition, 'buy_sell'] = -1
-    # Clean up df
-    df.drop(['rsi', 'prev_rsi'], axis = 1, inplace = True)
-    return trading_df
-def use_rsi73_33(df, overbought_thresh=73, oversold_thresh=33):
-    df['rsi'] = rsi(df.Close)
-    df['prev_rsi'] = df['rsi'].shift(1)
-
-    trading_df = df.copy()
-    trading_df.loc['buy_sell'] = 0
-
-    buy_condition = (trading_df['rsi'] < oversold_thresh) & (trading_df['prev_rsi'] >= oversold_thresh)
-    sell_condition = (trading_df['rsi'] > overbought_thresh) & (trading_df['prev_rsi'] <= overbought_thresh)
-
-    trading_df.loc[buy_condition, 'buy_sell'] = 1
-    trading_df.loc[sell_condition, 'buy_sell'] = -1
-    # Clean up df
-    df.drop(['rsi', 'prev_rsi'], axis = 1, inplace = True)
-    return trading_df
-def use_rsi74_34(df, overbought_thresh=74, oversold_thresh=34):
-    df['rsi'] = rsi(df.Close)
-    df['prev_rsi'] = df['rsi'].shift(1)
-
-    trading_df = df.copy()
-    trading_df.loc['buy_sell'] = 0
-
-    buy_condition = (trading_df['rsi'] < oversold_thresh) & (trading_df['prev_rsi'] >= oversold_thresh)
-    sell_condition = (trading_df['rsi'] > overbought_thresh) & (trading_df['prev_rsi'] <= overbought_thresh)
-
-    trading_df.loc[buy_condition, 'buy_sell'] = 1
-    trading_df.loc[sell_condition, 'buy_sell'] = -1
-    # Clean up df
-    df.drop(['rsi', 'prev_rsi'], axis = 1, inplace = True)
-    return trading_df
-def use_rsi75_35(df, overbought_thresh=75, oversold_thresh=35):
-    df['rsi'] = rsi(df.Close)
-    df['prev_rsi'] = df['rsi'].shift(1)
-
-    trading_df = df.copy()
-    trading_df['buy_sell'] = 0
-
-    buy_condition = (trading_df['rsi'] < oversold_thresh) & (trading_df['prev_rsi'] >= oversold_thresh)
-    sell_condition = (trading_df['rsi'] > overbought_thresh) & (trading_df['prev_rsi'] <= overbought_thresh)
-
-    trading_df.loc[buy_condition, 'buy_sell'] = 1
-    trading_df.loc[sell_condition, 'buy_sell'] = -1
-    # Clean up df
-    df.drop(['rsi', 'prev_rsi'], axis=1, inplace=True)
-    return trading_df
-
-
-def use_ichimoku(df):
-    df['conversion_line'], df['base_line'], df['leading_span_a'], df['leading_span_b'], df['lagging_span'] = ichimoku_cloud(df.High, df.Low, df.Close)
-    df['conversion_base_diff'] = df['conversion_line'] - df['base_line']
-    df['prev_diff'] = df['conversion_base_diff'].shift(1)
-    
-    trading_df = df.copy()
-    trading_df.loc['buy_sell'] = 0
-
-    buy_condition_1 = trading_df.Close >= np.maximum(trading_df['leading_span_a'], trading_df['leading_span_b'])
-    buy_condition_2 = (trading_df['conversion_base_diff'] > 0) & (trading_df['prev_diff'] < 0)
-    trading_df.loc[buy_condition_1 & buy_condition_2, 'buy_sell'] = 1
-
-    sell_condition_1 = trading_df.Close < np.minimum(trading_df['leading_span_a'], trading_df['leading_span_b'])
-    sell_condition_2 = (trading_df['conversion_base_diff'] < 0) & (trading_df['prev_diff'] > 0)
-    trading_df.loc[sell_condition_1 & sell_condition_2, 'buy_sell'] = -1
-
-    # Clean up df
-    df.drop(['conversion_line', 'base_line', 'leading_span_a', 'leading_span_b', 'lagging_span', 'conversion_base_diff', 'prev_diff'], axis = 1, inplace = True)
-    return trading_df
-
-def use_donchian_channel(df):
-    df['upper'], df['lower'], df['mid'] = calculate_donchian_channels(df)
-    trading_df = df.copy()
-    trading_df.loc['buy_sell'] = 0
-
-    buy_condition = trading_df.Close >= trading_df.upper
-    trading_df.loc[buy_condition, 'buy_sell'] = 1
-
-    sell_condition = trading_df.Close <= trading_df.lower
-    trading_df.loc[sell_condition, 'buy_sell'] = -1
-    
-    df.drop(['upper', 'lower', 'mid'], axis = 1, inplace = True)
-    return trading_df
-
-def use_stochastic(df, k_period=14, d_period=3):
-    """Generate buy/sell signals based on the Stochastic Oscillator."""
-    df['%K'], df['%D'] = stochastic_oscillator(df['High'], df['Low'], df['Close'], k_period, d_period)
-    
-    # Define buy/sell conditions based on Stochastic Oscillator
-    buy_condition = (df['%K'].shift() < 20) & (df['%K'] > df['%D']) & (df['%K'] > 20)
-    sell_condition = (df['%K'].shift() > 80) & (df['%K'] < df['%D']) & (df['%K'] < 80)
-    
-    df['buy_sell'] = 0
-    df.loc[buy_condition, 'buy_sell'] = 1
-    df.loc[sell_condition, 'buy_sell'] = -1
-    
-    return df
-=======
-
->>>>>>> 1504176c
 #Test functions
 atr_test = TA_functions.use_atr(df)
 atr_test[(atr_test['buy_sell'] == 1) | (atr_test['buy_sell'] == -1)]
@@ -381,25 +92,6 @@
 trades_log = pd.DataFrame(columns=['Coin', 'Strategy', 'Buy/Sell', 'Price'])
 
 # Assuming filesyear and indicators are defined elsewhere or in previous cells
-<<<<<<< HEAD
-#indicators = [use_macd, use_rsi68_28, use_sma]
-#to use non custom parameter rsi use 'use_rsi'
-indicators = [
-    
-    use_macd,
-    use_sma,
-    use_ichimoku,
-    use_donchian_channel,
-    use_atr,
-    use_rsi68_28,
-    use_rsi69_29,
-    use_rsi70_30,
-    use_rsi71_31,
-    use_rsi72_32,
-    use_rsi73_33,
-    use_rsi74_34,
-    use_rsi75_35,
-=======
 #indicators = [TA_functions.use_macd, TA_functions.use_rsi70_30, TA_functions.use_sma,]
 #to use non custom parameter rsi use 'use_rsi'
 indicators = [
@@ -419,7 +111,6 @@
     TA_functions.use_rsi73_33,
     TA_functions.use_rsi74_34,
     TA_functions.use_rsi75_35
->>>>>>> 1504176c
 ]
 
 filesfull = ['BTCUSDT_full.csv', 'ETHUSDT_full.csv', 'DOGEUSDT_full.csv', 'LINKUSDT_full.csv']
