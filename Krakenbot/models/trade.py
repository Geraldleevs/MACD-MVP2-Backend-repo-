--- conflicted
+++ resolved
@@ -91,7 +91,6 @@
 		firebase_wallet = FirebaseWallet(uid)
 		firebase_livetrade = FirebaseLiveTrade(uid)
 
-<<<<<<< HEAD
 		match (livetrade):
 			case 'RESERVE':
 				try:
@@ -141,51 +140,14 @@
 				livetrade_details = firebase_livetrade.get(livetrade_id)
 				cur_token = livetrade_details['cur_token']
 				amount = livetrade_details['amount_str']
+				status = livetrade_details.get('status')
+				order_id = livetrade_details.get('order_id')
+
+				if status == 'ORDER_PLACED':
+					FirebaseOrderBook().cancel_order(order_id)
+
 				firebase_livetrade.close(livetrade_id)
 				firebase_wallet.unreserve_krakenbot_amount(cur_token, amount)
-=======
-		if livetrade == 'RESERVE':
-			try:
-				livetrade_id = firebase_livetrade.create({
-					'uid': uid,
-					'start_time': timezone.now(),
-					'strategy': strategy,
-					'timeframe': timeframe,
-					'cur_token': from_token,
-					'fiat': from_token,
-					'token_id': to_token,
-					'initial_amount': float(from_amount),
-					'initial_amount_str': from_amount,
-					'amount': float(from_amount),
-					'amount_str': from_amount,
-					'is_active': True
-				})
-				firebase_wallet.reserve_krakenbot_amount(from_token, from_amount)
-				return {
-					'id': livetrade_id,
-					'strategy': strategy,
-					'timeframe': timeframe,
-					'fiat': from_token,
-					'token_id': to_token,
-					'amount': from_amount,
-				}
-			except ValueError:
-				raise BadRequestException()
-		elif livetrade in ['UNRESERVE', 'SELL']:
-			if not firebase_livetrade.has(livetrade_id):
-				raise BadRequestException()
-			livetrade_details = firebase_livetrade.get(livetrade_id)
-			cur_token = livetrade_details['cur_token']
-			amount = livetrade_details['amount_str']
-			status = livetrade_details.get('status')
-			order_id = livetrade_details.get('order_id')
-
-			if status == 'ORDER_PLACED':
-				FirebaseOrderBook().cancel_order(order_id)
-
-			firebase_livetrade.close(livetrade_id)
-			firebase_wallet.unreserve_krakenbot_amount(cur_token, amount)
->>>>>>> d6e1bb84
 
 				if livetrade == 'SELL':
 					return self.convert(uid, cur_token, amount, to_token)
